--- conflicted
+++ resolved
@@ -240,11 +240,7 @@
      "traceback": [
       "\u001b[0;31m---------------------------------------------------------------------------\u001b[0m",
       "\u001b[0;31mNameError\u001b[0m                                 Traceback (most recent call last)",
-<<<<<<< HEAD
-      "\u001b[0;32m/tmp/ipykernel_5787/1207788215.py\u001b[0m in \u001b[0;36m<module>\u001b[0;34m\u001b[0m\n\u001b[1;32m     26\u001b[0m \u001b[0;34m\u001b[0m\u001b[0m\n\u001b[1;32m     27\u001b[0m \u001b[0;34m\u001b[0m\u001b[0m\n\u001b[0;32m---> 28\u001b[0;31m     \u001b[0mstop_here\u001b[0m\u001b[0;34m\u001b[0m\u001b[0;34m\u001b[0m\u001b[0m\n\u001b[0m",
-=======
       "\u001b[0;32m/tmp/ipykernel_697/3509465775.py\u001b[0m in \u001b[0;36m<module>\u001b[0;34m\u001b[0m\n\u001b[1;32m     24\u001b[0m \u001b[0;34m\u001b[0m\u001b[0m\n\u001b[1;32m     25\u001b[0m \u001b[0;34m\u001b[0m\u001b[0m\n\u001b[0;32m---> 26\u001b[0;31m     \u001b[0mstop_here\u001b[0m\u001b[0;34m\u001b[0m\u001b[0;34m\u001b[0m\u001b[0m\n\u001b[0m",
->>>>>>> cb6fd9d2
       "\u001b[0;31mNameError\u001b[0m: name 'stop_here' is not defined"
      ]
     }
@@ -280,13 +276,8 @@
   },
   {
    "cell_type": "code",
-<<<<<<< HEAD
-   "execution_count": 7,
-   "id": "1367d770-7ba5-451c-9c98-fc6a8dfbb08b",
-=======
    "execution_count": 13,
    "id": "66973884-87c8-41fb-b67c-02fbb0a3affd",
->>>>>>> cb6fd9d2
    "metadata": {},
    "outputs": [
     {
@@ -300,11 +291,7 @@
        " <BarContainer object of 10 artists>)"
       ]
      },
-<<<<<<< HEAD
-     "execution_count": 7,
-=======
      "execution_count": 13,
->>>>>>> cb6fd9d2
      "metadata": {},
      "output_type": "execute_result"
     },
@@ -327,13 +314,8 @@
   },
   {
    "cell_type": "code",
-<<<<<<< HEAD
-   "execution_count": null,
-   "id": "0175d229-5735-4e04-aec7-9679c56caad3",
-=======
    "execution_count": 14,
    "id": "dbb623ce-5186-4e8f-8251-70a84b1e8748",
->>>>>>> cb6fd9d2
    "metadata": {},
    "outputs": [
     {
@@ -348,11 +330,7 @@
        " <BarContainer object of 10 artists>)"
       ]
      },
-<<<<<<< HEAD
-     "execution_count": 8,
-=======
      "execution_count": 14,
->>>>>>> cb6fd9d2
      "metadata": {},
      "output_type": "execute_result"
     },
